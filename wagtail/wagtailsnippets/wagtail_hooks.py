--- conflicted
+++ resolved
@@ -38,16 +38,11 @@
         settings.STATIC_URL,
         'wagtailsnippets/js/snippet-chooser.js',
         urlresolvers.reverse('wagtailsnippets_choose_generic')
-<<<<<<< HEAD
     )
-=======
-    )
-hooks.register('insert_editor_js', editor_js)
 
 
+@hooks.register('register_permissions')
 def register_permissions():
     snippet_content_types = get_snippet_content_types()
     snippet_permissions = Permission.objects.filter(content_type__in=snippet_content_types)
-    return snippet_permissions
-hooks.register('register_permissions', register_permissions)
->>>>>>> 10037fd4
+    return snippet_permissions