from django.test import TestCase, Client
from django.http import HttpRequest, Http404

from wagtail.wagtailcore.models import Page, Site
from wagtail.tests.models import EventPage, EventIndex, SimplePage


class TestSiteRouting(TestCase):
    fixtures = ['test.json']

    def setUp(self):
        self.default_site = Site.objects.get(is_default_site=True)
        events_page = Page.objects.get(url_path='/home/events/')
        about_page = Page.objects.get(url_path='/home/about-us/')
        self.events_site = Site.objects.create(hostname='events.example.com', root_page=events_page)
        self.alternate_port_events_site = Site.objects.create(hostname='events.example.com', root_page=events_page, port='8765')
        self.about_site = Site.objects.create(hostname='about.example.com', root_page=about_page)
        self.unrecognised_port = '8000'
        self.unrecognised_hostname = 'unknown.site.com'

    def test_no_host_header_routes_to_default_site(self):
        # requests without a Host: header should be directed to the default site
        request = HttpRequest()
        request.path = '/'
        self.assertEqual(Site.find_for_request(request), self.default_site)

    def test_valid_headers_route_to_specific_site(self):
        # requests with a known Host: header should be directed to the specific site
        request = HttpRequest()
        request.path = '/'
        request.META['HTTP_HOST'] = self.events_site.hostname
        request.META['SERVER_PORT'] = self.events_site.port
        self.assertEqual(Site.find_for_request(request), self.events_site)

    def test_ports_in_request_headers_are_respected(self):
        # ports in the Host: header should be respected
        request = HttpRequest()
        request.path = '/'
        request.META['HTTP_HOST'] = self.alternate_port_events_site.hostname
        request.META['SERVER_PORT'] = self.alternate_port_events_site.port
        self.assertEqual(Site.find_for_request(request), self.alternate_port_events_site)

    def test_unrecognised_host_header_routes_to_default_site(self):
        # requests with an unrecognised Host: header should be directed to the default site
        request = HttpRequest()
        request.path = '/'
        request.META['HTTP_HOST'] = self.unrecognised_hostname
        request.META['SERVER_PORT'] = '80'
        self.assertEqual(Site.find_for_request(request), self.default_site)

    def test_unrecognised_port_and_default_host_routes_to_default_site(self):
        # requests to the default host on an unrecognised port should be directed to the default site
        request = HttpRequest()
        request.path = '/'
        request.META['HTTP_HOST'] = self.default_site.hostname
        request.META['SERVER_PORT'] = self.unrecognised_port
        self.assertEqual(Site.find_for_request(request), self.default_site)

    def test_unrecognised_port_and_unrecognised_host_routes_to_default_site(self):
        # requests with an unrecognised Host: header _and_ an unrecognised port
        # hould be directed to the default site
        request = HttpRequest()
        request.path = '/'
        request.META['HTTP_HOST'] = self.unrecognised_hostname
        request.META['SERVER_PORT'] = self.unrecognised_port
        self.assertEqual(Site.find_for_request(request), self.default_site)

    def test_unrecognised_port_on_known_hostname_routes_there_if_no_ambiguity(self):
        # requests on an unrecognised port should be directed to the site with
        # matching hostname if there is no ambiguity
        request = HttpRequest()
        request.path = '/'
        request.META['HTTP_HOST'] = self.about_site.hostname
        request.META['SERVER_PORT'] = self.unrecognised_port
        self.assertEqual(Site.find_for_request(request), self.about_site)

    def test_unrecognised_port_on_known_hostname_routes_to_default_site_if_ambiguity(self):
        # requests on an unrecognised port should be directed to the default
        # site, even if their hostname (but not port) matches more than one
        # other entry
        request = HttpRequest()
        request.path = '/'
        request.META['HTTP_HOST'] = self.events_site.hostname
        request.META['SERVER_PORT'] = self.unrecognised_port
        self.assertEqual(Site.find_for_request(request), self.default_site)

    def test_port_in_http_host_header_is_ignored(self):
        # port in the HTTP_HOST header is ignored
        request = HttpRequest()
        request.path = '/'
        request.META['HTTP_HOST'] = "%s:%s" % (self.events_site.hostname, self.events_site.port)
        request.META['SERVER_PORT'] = self.alternate_port_events_site.port
        self.assertEqual(Site.find_for_request(request), self.alternate_port_events_site)


class TestRouting(TestCase):
    fixtures = ['test.json']

    def test_urls(self):
        default_site = Site.objects.get(is_default_site=True)
        homepage = Page.objects.get(url_path='/home/')
        christmas_page = Page.objects.get(url_path='/home/events/christmas/')

        # Basic installation only has one site configured, so page.url will return local URLs
        self.assertEqual(homepage.full_url, 'http://localhost/')
        self.assertEqual(homepage.url, '/')
        self.assertEqual(homepage.relative_url(default_site), '/')

        self.assertEqual(christmas_page.full_url, 'http://localhost/events/christmas/')
        self.assertEqual(christmas_page.url, '/events/christmas/')
        self.assertEqual(christmas_page.relative_url(default_site), '/events/christmas/')

    def test_urls_with_multiple_sites(self):
        events_page = Page.objects.get(url_path='/home/events/')
        events_site = Site.objects.create(hostname='events.example.com', root_page=events_page)

        default_site = Site.objects.get(is_default_site=True)
        homepage = Page.objects.get(url_path='/home/')
        christmas_page = Page.objects.get(url_path='/home/events/christmas/')

        # with multiple sites, page.url will return full URLs to ensure that
        # they work across sites
        self.assertEqual(homepage.full_url, 'http://localhost/')
        self.assertEqual(homepage.url, 'http://localhost/')
        self.assertEqual(homepage.relative_url(default_site), '/')
        self.assertEqual(homepage.relative_url(events_site), 'http://localhost/')

        self.assertEqual(christmas_page.full_url, 'http://events.example.com/christmas/')
        self.assertEqual(christmas_page.url, 'http://events.example.com/christmas/')
        self.assertEqual(christmas_page.relative_url(default_site), 'http://events.example.com/christmas/')
        self.assertEqual(christmas_page.relative_url(events_site), '/christmas/')

    def test_request_routing(self):
        homepage = Page.objects.get(url_path='/home/')
        christmas_page = EventPage.objects.get(url_path='/home/events/christmas/')

        request = HttpRequest()
        request.path = '/events/christmas/'
        response = homepage.route(request, ['events', 'christmas'])

        self.assertEqual(response.status_code, 200)
        self.assertEqual(response.context_data['self'], christmas_page)
        used_template = response.resolve_template(response.template_name)
        self.assertEqual(used_template.name, 'tests/event_page.html')

    def test_route_to_unknown_page_returns_404(self):
        homepage = Page.objects.get(url_path='/home/')

        request = HttpRequest()
        request.path = '/events/quinquagesima/'
        with self.assertRaises(Http404):
            homepage.route(request, ['events', 'quinquagesima'])

    def test_route_to_unpublished_page_returns_404(self):
        homepage = Page.objects.get(url_path='/home/')

        request = HttpRequest()
        request.path = '/events/tentative-unpublished-event/'
        with self.assertRaises(Http404):
            homepage.route(request, ['events', 'tentative-unpublished-event'])


class TestServeView(TestCase):
    fixtures = ['test.json']

    def setUp(self):
        # Explicitly clear the cache of site root paths. Normally this would be kept
        # in sync by the Site.save logic, but this is bypassed when the database is
        # rolled back between tests using transactions.
        from django.core.cache import cache
        cache.delete('wagtail_site_root_paths')

    def test_serve(self):
        response = self.client.get('/events/christmas/')

        self.assertEqual(response.status_code, 200)
        self.assertEqual(response.templates[0].name, 'tests/event_page.html')
        christmas_page = EventPage.objects.get(url_path='/home/events/christmas/')
        self.assertEqual(response.context['self'], christmas_page)

        self.assertContains(response, '<h1>Christmas</h1>')
        self.assertContains(response, '<h2>Event</h2>')

    def test_serve_unknown_page_returns_404(self):
        response = self.client.get('/events/quinquagesima/')
        self.assertEqual(response.status_code, 404)

    def test_serve_unpublished_page_returns_404(self):
        response = self.client.get('/events/tentative-unpublished-event/')
        self.assertEqual(response.status_code, 404)

    def test_serve_with_multiple_sites(self):
        events_page = Page.objects.get(url_path='/home/events/')
        Site.objects.create(hostname='events.example.com', root_page=events_page)

        response = self.client.get('/christmas/', HTTP_HOST='events.example.com')
        self.assertEqual(response.status_code, 200)
        self.assertEqual(response.templates[0].name, 'tests/event_page.html')
        christmas_page = EventPage.objects.get(url_path='/home/events/christmas/')
        self.assertEqual(response.context['self'], christmas_page)

        self.assertContains(response, '<h1>Christmas</h1>')
        self.assertContains(response, '<h2>Event</h2>')

        # same request to the default host should return a 404
        c = Client()
        response = c.get('/christmas/', HTTP_HOST='localhost')
        self.assertEqual(response.status_code, 404)

    def test_serve_with_custom_context(self):
        response = self.client.get('/events/')
        self.assertEqual(response.status_code, 200)

        # should render the whole page
        self.assertContains(response, '<h1>Events</h1>')

        # response should contain data from the custom 'events' context variable
        self.assertContains(response, '<a href="/events/christmas/">Christmas</a>')

    def test_ajax_response(self):
        response = self.client.get('/events/', HTTP_X_REQUESTED_WITH='XMLHttpRequest')
        self.assertEqual(response.status_code, 200)

        # should only render the content of includes/event_listing.html, not the whole page
        self.assertNotContains(response, '<h1>Events</h1>')
        self.assertContains(response, '<a href="/events/christmas/">Christmas</a>')


class TestStaticSitePaths(TestCase):
    def setUp(self):
        self.root_page = Page.objects.get(id=1)

        # For simple tests
        self.home_page = self.root_page.add_child(instance=SimplePage(title="Homepage", slug="home"))
        self.about_page = self.home_page.add_child(instance=SimplePage(title="About us", slug="about"))
        self.contact_page = self.home_page.add_child(instance=SimplePage(title="Contact", slug="contact"))

        # For custom tests
        self.event_index = self.root_page.add_child(instance=EventIndex(title="Events", slug="events"))
        for i in range(20):
            self.event_index.add_child(instance=EventPage(title="Event " + str(i), slug="event" + str(i)))

    def test_local_static_site_paths(self):
        paths = list(self.about_page.get_static_site_paths())

        self.assertEqual(paths, ['/'])

    def test_child_static_site_paths(self):
        paths = list(self.home_page.get_static_site_paths())

        self.assertEqual(paths, ['/', '/about/', '/contact/'])

    def test_custom_static_site_paths(self):
        paths = list(self.event_index.get_static_site_paths())

        # Event index path
        expected_paths = ['/']

        # One path for each page of results
        expected_paths.extend(['/' + str(i + 1) + '/' for i in range(5)])

        # One path for each event page
        expected_paths.extend(['/event' + str(i) + '/' for i in range(20)])

        paths.sort()
        expected_paths.sort()
        self.assertEqual(paths, expected_paths)


class TestMovePage(TestCase):
    fixtures = ['test.json']

    def test_move_page(self):
        about_us_page = SimplePage.objects.get(url_path='/home/about-us/')
        events_index = EventIndex.objects.get(url_path='/home/events/')

        events_index.move(about_us_page, pos='last-child')

        # re-fetch events index to confirm that db fields have been updated
        events_index = EventIndex.objects.get(id=events_index.id)
        self.assertEqual(events_index.url_path, '/home/about-us/events/')
        self.assertEqual(events_index.depth, 4)
        self.assertEqual(events_index.get_parent().id, about_us_page.id)

        # children of events_index should also have been updated
        christmas = events_index.get_children().get(slug='christmas')
        self.assertEqual(christmas.depth, 5)
        self.assertEqual(christmas.url_path, '/home/about-us/events/christmas/')


<<<<<<< HEAD
class TestPrevNextSiblings(TestCase):
    fixtures = ['test.json']

    def test_get_next_siblings(self):
        christmas_event = Page.objects.get(url_path='/home/events/christmas/')
        self.assertTrue(christmas_event.get_next_siblings().filter(url_path='/home/events/final-event/').exists())

    def test_get_next_siblings_inclusive(self):
        christmas_event = Page.objects.get(url_path='/home/events/christmas/')

        # First element must always be the current page
        self.assertEqual(christmas_event.get_next_siblings(inclusive=True).first(), christmas_event)

    def test_get_prev_siblings(self):
        final_event = Page.objects.get(url_path='/home/events/final-event/')
        self.assertTrue(final_event.get_prev_siblings().filter(url_path='/home/events/christmas/').exists())

        # First element must always be the current page
        self.assertEqual(final_event.get_prev_siblings(inclusive=True).first(), final_event)
=======
class TestCopyPage(TestCase):
    fixtures = ['test.json']

    def test_copy_page_copies(self):
        about_us = SimplePage.objects.get(url_path='/home/about-us/')

        # Copy it
        new_about_us = about_us.copy(update_attrs={'title': "New about us", 'slug': 'new-about-us'})

        # Check that new_about_us is correct
        self.assertIsInstance(new_about_us, SimplePage)
        self.assertEqual(new_about_us.title, "New about us")
        self.assertEqual(new_about_us.slug, 'new-about-us')

        # Check that new_about_us is a different page
        self.assertNotEqual(about_us.id, new_about_us.id)

        # Check that the url path was updated
        self.assertEqual(new_about_us.url_path, '/home/new-about-us/')

    def test_copy_page_copies_child_objects(self):
        christmas_event = EventPage.objects.get(url_path='/home/events/christmas/')

        # Copy it
        new_christmas_event = christmas_event.copy(update_attrs={'title': "New christmas event", 'slug': 'new-christmas-event'})

        # Check that the speakers were copied
        self.assertEqual(new_christmas_event.speakers.count(), 1, "Child objects weren't copied")

        # Check that the speakers weren't removed from old page
        self.assertEqual(christmas_event.speakers.count(), 1, "Child objects were removed from the original page")

    def test_copy_page_copies_child_objects_with_nonspecific_class(self):
        # Get chrismas page as Page instead of EventPage
        christmas_event = Page.objects.get(url_path='/home/events/christmas/')

        # Copy it
        new_christmas_event = christmas_event.copy(update_attrs={'title': "New christmas event", 'slug': 'new-christmas-event'})

        # Check that the type of the new page is correct
        self.assertIsInstance(new_christmas_event, EventPage)

        # Check that the speakers were copied
        self.assertEqual(new_christmas_event.speakers.count(), 1, "Child objects weren't copied")

    def test_copy_page_copies_recursively(self):
        events_index = EventIndex.objects.get(url_path='/home/events/')

        # Copy it
        new_events_index = events_index.copy(recursive=True, update_attrs={'title': "New events index", 'slug': 'new-events-index'})

        # Get christmas event
        old_christmas_event = events_index.get_children().filter(slug='christmas').first()
        new_christmas_event = new_events_index.get_children().filter(slug='christmas').first()

        # Check that the event exists in both places
        self.assertNotEqual(new_christmas_event, None, "Child pages weren't copied")
        self.assertNotEqual(old_christmas_event, None, "Child pages were removed from original page")

        # Check that the url path was updated
        self.assertEqual(new_christmas_event.url_path, '/home/new-events-index/christmas/')

    def test_copy_page_copies_recursively_with_child_objects(self):
        events_index = EventIndex.objects.get(url_path='/home/events/')

        # Copy it
        new_events_index = events_index.copy(recursive=True, update_attrs={'title': "New events index", 'slug': 'new-events-index'})

        # Get christmas event
        old_christmas_event = events_index.get_children().filter(slug='christmas').first()
        new_christmas_event = new_events_index.get_children().filter(slug='christmas').first()

        # Check that the speakers were copied
        self.assertEqual(new_christmas_event.specific.speakers.count(), 1, "Child objects weren't copied")

        # Check that the speakers weren't removed from old page
        self.assertEqual(old_christmas_event.specific.speakers.count(), 1, "Child objects were removed from the original page")
>>>>>>> bf03c05f
<|MERGE_RESOLUTION|>--- conflicted
+++ resolved
@@ -288,7 +288,6 @@
         self.assertEqual(christmas.url_path, '/home/about-us/events/christmas/')
 
 
-<<<<<<< HEAD
 class TestPrevNextSiblings(TestCase):
     fixtures = ['test.json']
 
@@ -308,7 +307,8 @@
 
         # First element must always be the current page
         self.assertEqual(final_event.get_prev_siblings(inclusive=True).first(), final_event)
-=======
+
+
 class TestCopyPage(TestCase):
     fixtures = ['test.json']
 
@@ -385,5 +385,4 @@
         self.assertEqual(new_christmas_event.specific.speakers.count(), 1, "Child objects weren't copied")
 
         # Check that the speakers weren't removed from old page
-        self.assertEqual(old_christmas_event.specific.speakers.count(), 1, "Child objects were removed from the original page")
->>>>>>> bf03c05f
+        self.assertEqual(old_christmas_event.specific.speakers.count(), 1, "Child objects were removed from the original page")